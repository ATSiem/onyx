services:
  api_server:
    image: onyxdotapp/onyx-backend:${IMAGE_TAG:-latest}
    build:
      context: ../../backend
      dockerfile: Dockerfile
    command: >
      /bin/sh -c "alembic upgrade head &&
      echo \"Starting Onyx Api Server\" &&
      uvicorn onyx.main:app --host 0.0.0.0 --port 8080"
    depends_on:
      - relational_db
      - index
      - cache
      - inference_model_server
    restart: always
    ports:
      - "8080:8080"
    environment:
      # Auth Settings
      - AUTH_TYPE=${AUTH_TYPE:-disabled}
      - SESSION_EXPIRE_TIME_SECONDS=${SESSION_EXPIRE_TIME_SECONDS:-}
      - ENCRYPTION_KEY_SECRET=${ENCRYPTION_KEY_SECRET:-}
      - VALID_EMAIL_DOMAINS=${VALID_EMAIL_DOMAINS:-}
      - GOOGLE_OAUTH_CLIENT_ID=${GOOGLE_OAUTH_CLIENT_ID:-}
      - GOOGLE_OAUTH_CLIENT_SECRET=${GOOGLE_OAUTH_CLIENT_SECRET:-}
      - REQUIRE_EMAIL_VERIFICATION=${REQUIRE_EMAIL_VERIFICATION:-}
      - SMTP_SERVER=${SMTP_SERVER:-} # For sending verification emails, if unspecified then defaults to 'smtp.gmail.com'
      - SMTP_PORT=${SMTP_PORT:-587} # For sending verification emails, if unspecified then defaults to '587'
      - SMTP_USER=${SMTP_USER:-}
      - SMTP_PASS=${SMTP_PASS:-}
      - ENABLE_EMAIL_INVITES=${ENABLE_EMAIL_INVITES:-} # If enabled, will send users (using SMTP settings) an email to join the workspace
      - EMAIL_FROM=${EMAIL_FROM:-}
      - OAUTH_CLIENT_ID=${OAUTH_CLIENT_ID:-}
      - OAUTH_CLIENT_SECRET=${OAUTH_CLIENT_SECRET:-}
      - OPENID_CONFIG_URL=${OPENID_CONFIG_URL:-}
      - TRACK_EXTERNAL_IDP_EXPIRY=${TRACK_EXTERNAL_IDP_EXPIRY:-}
      - CORS_ALLOWED_ORIGIN=${CORS_ALLOWED_ORIGIN:-}
      - INTEGRATION_TESTS_MODE=${INTEGRATION_TESTS_MODE:-}
      # Gen AI Settings
      - GEN_AI_MAX_TOKENS=${GEN_AI_MAX_TOKENS:-}
      - QA_TIMEOUT=${QA_TIMEOUT:-}
      - MAX_CHUNKS_FED_TO_CHAT=${MAX_CHUNKS_FED_TO_CHAT:-}
      - DISABLE_LLM_CHOOSE_SEARCH=${DISABLE_LLM_CHOOSE_SEARCH:-}
      - DISABLE_LLM_QUERY_REPHRASE=${DISABLE_LLM_QUERY_REPHRASE:-}
      - DISABLE_GENERATIVE_AI=${DISABLE_GENERATIVE_AI:-}
      - DISABLE_LITELLM_STREAMING=${DISABLE_LITELLM_STREAMING:-}
      - LITELLM_EXTRA_HEADERS=${LITELLM_EXTRA_HEADERS:-}
      - BING_API_KEY=${BING_API_KEY:-}
      - DISABLE_LLM_DOC_RELEVANCE=${DISABLE_LLM_DOC_RELEVANCE:-}
      - GEN_AI_API_KEY=${GEN_AI_API_KEY:-}
      # if set, allows for the use of the token budget system
      - TOKEN_BUDGET_GLOBALLY_ENABLED=${TOKEN_BUDGET_GLOBALLY_ENABLED:-}
      # Query Options
      - DOC_TIME_DECAY=${DOC_TIME_DECAY:-} # Recency Bias for search results, decay at 1 / (1 + DOC_TIME_DECAY * x years)
      - HYBRID_ALPHA=${HYBRID_ALPHA:-} # Hybrid Search Alpha (0 for entirely keyword, 1 for entirely vector)
      - EDIT_KEYWORD_QUERY=${EDIT_KEYWORD_QUERY:-}
      - MULTILINGUAL_QUERY_EXPANSION=${MULTILINGUAL_QUERY_EXPANSION:-}
      - LANGUAGE_HINT=${LANGUAGE_HINT:-}
      - LANGUAGE_CHAT_NAMING_HINT=${LANGUAGE_CHAT_NAMING_HINT:-}
      - QA_PROMPT_OVERRIDE=${QA_PROMPT_OVERRIDE:-}
      # Other services
      - POSTGRES_HOST=relational_db
      - POSTGRES_DEFAULT_SCHEMA=${POSTGRES_DEFAULT_SCHEMA:-}
      - POSTGRES_USE_NULL_POOL=${POSTGRES_USE_NULL_POOL:-}
      - VESPA_HOST=index
      - REDIS_HOST=cache
      - WEB_DOMAIN=${WEB_DOMAIN:-} # For frontend redirect auth purpose
      # Don't change the NLP model configs unless you know what you're doing
      - EMBEDDING_BATCH_SIZE=${EMBEDDING_BATCH_SIZE:-}
      - DOCUMENT_ENCODER_MODEL=${DOCUMENT_ENCODER_MODEL:-}
      - DOC_EMBEDDING_DIM=${DOC_EMBEDDING_DIM:-}
      - NORMALIZE_EMBEDDINGS=${NORMALIZE_EMBEDDINGS:-}
      - ASYM_QUERY_PREFIX=${ASYM_QUERY_PREFIX:-}
      - DISABLE_RERANK_FOR_STREAMING=${DISABLE_RERANK_FOR_STREAMING:-}
      - MODEL_SERVER_HOST=${MODEL_SERVER_HOST:-inference_model_server}
      - MODEL_SERVER_PORT=${MODEL_SERVER_PORT:-}
      # Leave this on pretty please? Nothing sensitive is collected!
      # https://docs.onyx.app/more/telemetry
      - DISABLE_TELEMETRY=${DISABLE_TELEMETRY:-}
      - LOG_LEVEL=${LOG_LEVEL:-info} # Set to debug to get more fine-grained logs
      - LOG_ALL_MODEL_INTERACTIONS=${LOG_ALL_MODEL_INTERACTIONS:-} # LiteLLM Verbose Logging
      # Log all of Onyx prompts and interactions with the LLM
      - LOG_DANSWER_MODEL_INTERACTIONS=${LOG_DANSWER_MODEL_INTERACTIONS:-}
      - LOG_INDIVIDUAL_MODEL_TOKENS=${LOG_INDIVIDUAL_MODEL_TOKENS:-}
      # If set to `true` will enable additional logs about Vespa query performance
      # (time spent on finding the right docs + time spent fetching summaries from disk)
      - LOG_VESPA_TIMING_INFORMATION=${LOG_VESPA_TIMING_INFORMATION:-}
      - LOG_ENDPOINT_LATENCY=${LOG_ENDPOINT_LATENCY:-}
      - LOG_POSTGRES_LATENCY=${LOG_POSTGRES_LATENCY:-}
      - LOG_POSTGRES_CONN_COUNTS=${LOG_POSTGRES_CONN_COUNTS:-}
      - CELERY_BROKER_POOL_LIMIT=${CELERY_BROKER_POOL_LIMIT:-}
      - LITELLM_CUSTOM_ERROR_MESSAGE_MAPPINGS=${LITELLM_CUSTOM_ERROR_MESSAGE_MAPPINGS:-}
      # Egnyte OAuth Configs
      - EGNYTE_CLIENT_ID=${EGNYTE_CLIENT_ID:-}
      - EGNYTE_CLIENT_SECRET=${EGNYTE_CLIENT_SECRET:-}
      - EGNYTE_LOCALHOST_OVERRIDE=${EGNYTE_LOCALHOST_OVERRIDE:-}
      # Lienar OAuth Configs
      - LINEAR_CLIENT_ID=${LINEAR_CLIENT_ID:-}
      - LINEAR_CLIENT_SECRET=${LINEAR_CLIENT_SECRET:-}

      # Demo purposes
      - MOCK_CONNECTOR_FILE_PATH=${MOCK_CONNECTOR_FILE_PATH:-}

      # Analytics Configs
      - SENTRY_DSN=${SENTRY_DSN:-}

      # Chat Configs
      - HARD_DELETE_CHATS=${HARD_DELETE_CHATS:-}

      # Enables the use of bedrock models or IAM Auth
      - AWS_ACCESS_KEY_ID=${AWS_ACCESS_KEY_ID:-}
      - AWS_SECRET_ACCESS_KEY=${AWS_SECRET_ACCESS_KEY:-}
      - AWS_REGION_NAME=${AWS_REGION_NAME:-}

      # Enterprise Edition only
      - ENABLE_PAID_ENTERPRISE_EDITION_FEATURES=${ENABLE_PAID_ENTERPRISE_EDITION_FEATURES:-false}
      - API_KEY_HASH_ROUNDS=${API_KEY_HASH_ROUNDS:-}
      # Seeding configuration
      - USE_IAM_AUTH=${USE_IAM_AUTH:-}
<<<<<<< HEAD
      - UNSTRUCTURED_API_URL=http://host.docker.internal:8000
=======
      - ONYX_QUERY_HISTORY_TYPE=${ONYX_QUERY_HISTORY_TYPE:-}
>>>>>>> 15dd1e72
    # Uncomment the line below to use if IAM_AUTH is true and you are using iam auth for postgres
    # volumes:
    #   - ./bundle.pem:/app/bundle.pem:ro
    extra_hosts:
      - "host.docker.internal:host-gateway"
    logging:
      driver: json-file
      options:
        max-size: "50m"
        max-file: "6"

  background:
    image: onyxdotapp/onyx-backend:${IMAGE_TAG:-latest}
    build:
      context: ../../backend
      dockerfile: Dockerfile
    command: >
      /bin/sh -c "
      if [ -f /etc/ssl/certs/custom-ca.crt ]; then
        update-ca-certificates;
      fi &&
      /usr/bin/supervisord -c /etc/supervisor/conf.d/supervisord.conf"
    depends_on:
      - relational_db
      - index
      - cache
      - inference_model_server
      - indexing_model_server
    restart: always
    environment:
      - ENCRYPTION_KEY_SECRET=${ENCRYPTION_KEY_SECRET:-}
      - JWT_PUBLIC_KEY_URL=${JWT_PUBLIC_KEY_URL:-} # used for JWT authentication of users via API
      - UNSTRUCTURED_API_URL=http://host.docker.internal:8000
      # Gen AI Settings (Needed by OnyxBot)
      - GEN_AI_MAX_TOKENS=${GEN_AI_MAX_TOKENS:-}
      - QA_TIMEOUT=${QA_TIMEOUT:-}
      - MAX_CHUNKS_FED_TO_CHAT=${MAX_CHUNKS_FED_TO_CHAT:-}
      - DISABLE_LLM_CHOOSE_SEARCH=${DISABLE_LLM_CHOOSE_SEARCH:-}
      - DISABLE_LLM_QUERY_REPHRASE=${DISABLE_LLM_QUERY_REPHRASE:-}
      - DISABLE_GENERATIVE_AI=${DISABLE_GENERATIVE_AI:-}
      - GENERATIVE_MODEL_ACCESS_CHECK_FREQ=${GENERATIVE_MODEL_ACCESS_CHECK_FREQ:-}
      - DISABLE_LITELLM_STREAMING=${DISABLE_LITELLM_STREAMING:-}
      - LITELLM_EXTRA_HEADERS=${LITELLM_EXTRA_HEADERS:-}
      - GEN_AI_API_KEY=${GEN_AI_API_KEY:-}
      - BING_API_KEY=${BING_API_KEY:-}
      # Query Options
      - DOC_TIME_DECAY=${DOC_TIME_DECAY:-} # Recency Bias for search results, decay at 1 / (1 + DOC_TIME_DECAY * x years)
      - HYBRID_ALPHA=${HYBRID_ALPHA:-} # Hybrid Search Alpha (0 for entirely keyword, 1 for entirely vector)
      - EDIT_KEYWORD_QUERY=${EDIT_KEYWORD_QUERY:-}
      - MULTILINGUAL_QUERY_EXPANSION=${MULTILINGUAL_QUERY_EXPANSION:-}
      - LANGUAGE_HINT=${LANGUAGE_HINT:-}
      - LANGUAGE_CHAT_NAMING_HINT=${LANGUAGE_CHAT_NAMING_HINT:-}
      - QA_PROMPT_OVERRIDE=${QA_PROMPT_OVERRIDE:-}
      # Other Services
      - POSTGRES_HOST=relational_db
      - POSTGRES_USER=${POSTGRES_USER:-}
      - POSTGRES_PASSWORD=${POSTGRES_PASSWORD:-}
      - POSTGRES_DB=${POSTGRES_DB:-}
      - POSTGRES_DEFAULT_SCHEMA=${POSTGRES_DEFAULT_SCHEMA:-}
      - POSTGRES_USE_NULL_POOL=${POSTGRES_USE_NULL_POOL:-}
      - VESPA_HOST=index
      - REDIS_HOST=cache
      - WEB_DOMAIN=${WEB_DOMAIN:-} # For frontend redirect auth purpose for OAuth2 connectors
      # Don't change the NLP model configs unless you know what you're doing
      - DOCUMENT_ENCODER_MODEL=${DOCUMENT_ENCODER_MODEL:-}
      - DOC_EMBEDDING_DIM=${DOC_EMBEDDING_DIM:-}
      - NORMALIZE_EMBEDDINGS=${NORMALIZE_EMBEDDINGS:-}
      - ASYM_QUERY_PREFIX=${ASYM_QUERY_PREFIX:-} # Needed by OnyxBot
      - ASYM_PASSAGE_PREFIX=${ASYM_PASSAGE_PREFIX:-}
      - MODEL_SERVER_HOST=${MODEL_SERVER_HOST:-inference_model_server}
      - MODEL_SERVER_PORT=${MODEL_SERVER_PORT:-}
      - INDEXING_MODEL_SERVER_HOST=${INDEXING_MODEL_SERVER_HOST:-indexing_model_server}
      # Indexing Configs
      - VESPA_SEARCHER_THREADS=${VESPA_SEARCHER_THREADS:-}
      - NUM_INDEXING_WORKERS=${NUM_INDEXING_WORKERS:-}
      - ENABLED_CONNECTOR_TYPES=${ENABLED_CONNECTOR_TYPES:-}
      - DISABLE_INDEX_UPDATE_ON_SWAP=${DISABLE_INDEX_UPDATE_ON_SWAP:-}
      - DASK_JOB_CLIENT_ENABLED=${DASK_JOB_CLIENT_ENABLED:-}
      - CONTINUE_ON_CONNECTOR_FAILURE=${CONTINUE_ON_CONNECTOR_FAILURE:-}
      - EXPERIMENTAL_CHECKPOINTING_ENABLED=${EXPERIMENTAL_CHECKPOINTING_ENABLED:-}
      - CONFLUENCE_CONNECTOR_LABELS_TO_SKIP=${CONFLUENCE_CONNECTOR_LABELS_TO_SKIP:-}
      - JIRA_CONNECTOR_LABELS_TO_SKIP=${JIRA_CONNECTOR_LABELS_TO_SKIP:-}
      - WEB_CONNECTOR_VALIDATE_URLS=${WEB_CONNECTOR_VALIDATE_URLS:-}
      - JIRA_API_VERSION=${JIRA_API_VERSION:-}
      - GONG_CONNECTOR_START_TIME=${GONG_CONNECTOR_START_TIME:-}
      - NOTION_CONNECTOR_ENABLE_RECURSIVE_PAGE_LOOKUP=${NOTION_CONNECTOR_ENABLE_RECURSIVE_PAGE_LOOKUP:-}
      - GITHUB_CONNECTOR_BASE_URL=${GITHUB_CONNECTOR_BASE_URL:-}
      - MAX_DOCUMENT_CHARS=${MAX_DOCUMENT_CHARS:-}
      - MAX_FILE_SIZE_BYTES=${MAX_FILE_SIZE_BYTES:-}
      # Egnyte OAuth Configs
      - EGNYTE_CLIENT_ID=${EGNYTE_CLIENT_ID:-}
      - EGNYTE_CLIENT_SECRET=${EGNYTE_CLIENT_SECRET:-}
      - EGNYTE_LOCALHOST_OVERRIDE=${EGNYTE_LOCALHOST_OVERRIDE:-}
      # Lienar OAuth Configs
      - LINEAR_CLIENT_ID=${LINEAR_CLIENT_ID:-}
      - LINEAR_CLIENT_SECRET=${LINEAR_CLIENT_SECRET:-}
      # Celery Configs (defaults are set in the supervisord.conf file.
      # prefer doing that to have one source of defaults)
      - CELERY_WORKER_INDEXING_CONCURRENCY=${CELERY_WORKER_INDEXING_CONCURRENCY:-}
      - CELERY_WORKER_LIGHT_CONCURRENCY=${CELERY_WORKER_LIGHT_CONCURRENCY:-}
      - CELERY_WORKER_LIGHT_PREFETCH_MULTIPLIER=${CELERY_WORKER_LIGHT_PREFETCH_MULTIPLIER:-}

      # Onyx SlackBot Configs
      - DANSWER_BOT_DISABLE_DOCS_ONLY_ANSWER=${DANSWER_BOT_DISABLE_DOCS_ONLY_ANSWER:-}
      - DANSWER_BOT_FEEDBACK_VISIBILITY=${DANSWER_BOT_FEEDBACK_VISIBILITY:-}
      - DANSWER_BOT_DISPLAY_ERROR_MSGS=${DANSWER_BOT_DISPLAY_ERROR_MSGS:-}
      - DANSWER_BOT_RESPOND_EVERY_CHANNEL=${DANSWER_BOT_RESPOND_EVERY_CHANNEL:-}
      - DANSWER_BOT_DISABLE_COT=${DANSWER_BOT_DISABLE_COT:-} # Currently unused
      - NOTIFY_SLACKBOT_NO_ANSWER=${NOTIFY_SLACKBOT_NO_ANSWER:-}
      - DANSWER_BOT_MAX_QPM=${DANSWER_BOT_MAX_QPM:-}
      - DANSWER_BOT_MAX_WAIT_TIME=${DANSWER_BOT_MAX_WAIT_TIME:-}
      # Logging
      # Leave this on pretty please? Nothing sensitive is collected!
      # https://docs.onyx.app/more/telemetry
      - DISABLE_TELEMETRY=${DISABLE_TELEMETRY:-}
      - LOG_LEVEL=${LOG_LEVEL:-info} # Set to debug to get more fine-grained logs
      - LOG_ALL_MODEL_INTERACTIONS=${LOG_ALL_MODEL_INTERACTIONS:-} # LiteLLM Verbose Logging
      # Log all of Onyx prompts and interactions with the LLM
      - LOG_DANSWER_MODEL_INTERACTIONS=${LOG_DANSWER_MODEL_INTERACTIONS:-}
      - LOG_INDIVIDUAL_MODEL_TOKENS=${LOG_INDIVIDUAL_MODEL_TOKENS:-}
      - LOG_VESPA_TIMING_INFORMATION=${LOG_VESPA_TIMING_INFORMATION:-}

      # Analytics Configs
      - SENTRY_DSN=${SENTRY_DSN:-}

      # Enterprise Edition stuff
      - ENABLE_PAID_ENTERPRISE_EDITION_FEATURES=${ENABLE_PAID_ENTERPRISE_EDITION_FEATURES:-false}
      - USE_IAM_AUTH=${USE_IAM_AUTH:-}
      - AWS_REGION_NAME=${AWS_REGION_NAME:-}
      - AWS_ACCESS_KEY_ID=${AWS_ACCESS_KEY_ID-}
      - AWS_SECRET_ACCESS_KEY=${AWS_SECRET_ACCESS_KEY-}
    # Uncomment the line below to use if IAM_AUTH is true and you are using iam auth for postgres
    # volumes:
    #   - ./bundle.pem:/app/bundle.pem:ro
    extra_hosts:
      - "host.docker.internal:host-gateway"
    # optional, only for debugging purposes
    volumes:
      - log_store:/var/log/persisted-logs
    logging:
      driver: json-file
      options:
        max-size: "50m"
        max-file: "6"
    # Uncomment the following lines if you need to include a custom CA certificate
    # This section enables the use of a custom CA certificate
    # If present, the custom CA certificate is mounted as a volume
    # The container checks for its existence and updates the system's CA certificates
    # This allows for secure communication with services using custom SSL certificates
    # Optional volume mount for CA certificate
    # volumes:
    #   # Maps to the CA_CERT_PATH environment variable in the Dockerfile
    #   - ${CA_CERT_PATH:-./custom-ca.crt}:/etc/ssl/certs/custom-ca.crt:ro

  web_server:
    image: onyxdotapp/onyx-web-server:${IMAGE_TAG:-latest}
    build:
      context: ../../web
      dockerfile: Dockerfile
      args:
        - NEXT_PUBLIC_DISABLE_STREAMING=${NEXT_PUBLIC_DISABLE_STREAMING:-false}
        - NEXT_PUBLIC_NEW_CHAT_DIRECTS_TO_SAME_PERSONA=${NEXT_PUBLIC_NEW_CHAT_DIRECTS_TO_SAME_PERSONA:-false}
        - NEXT_PUBLIC_POSITIVE_PREDEFINED_FEEDBACK_OPTIONS=${NEXT_PUBLIC_POSITIVE_PREDEFINED_FEEDBACK_OPTIONS:-}
        - NEXT_PUBLIC_NEGATIVE_PREDEFINED_FEEDBACK_OPTIONS=${NEXT_PUBLIC_NEGATIVE_PREDEFINED_FEEDBACK_OPTIONS:-}
        - NEXT_PUBLIC_DISABLE_LOGOUT=${NEXT_PUBLIC_DISABLE_LOGOUT:-}
        - NEXT_PUBLIC_DEFAULT_SIDEBAR_OPEN=${NEXT_PUBLIC_DEFAULT_SIDEBAR_OPEN:-}
        - NEXT_PUBLIC_FORGOT_PASSWORD_ENABLED=${NEXT_PUBLIC_FORGOT_PASSWORD_ENABLED:-}
        # Enterprise Edition only
        - NEXT_PUBLIC_THEME=${NEXT_PUBLIC_THEME:-}
        # DO NOT TURN ON unless you have EXPLICIT PERMISSION from Onyx.
        - NEXT_PUBLIC_DO_NOT_USE_TOGGLE_OFF_DANSWER_POWERED=${NEXT_PUBLIC_DO_NOT_USE_TOGGLE_OFF_DANSWER_POWERED:-false}
    depends_on:
      - api_server
    restart: always
    environment:
      - INTERNAL_URL=http://api_server:8080
      - WEB_DOMAIN=${WEB_DOMAIN:-}
      - THEME_IS_DARK=${THEME_IS_DARK:-}
      - DISABLE_LLM_DOC_RELEVANCE=${DISABLE_LLM_DOC_RELEVANCE:-}

      # Enterprise Edition only
      - ENABLE_PAID_ENTERPRISE_EDITION_FEATURES=${ENABLE_PAID_ENTERPRISE_EDITION_FEATURES:-false}
      - NEXT_PUBLIC_CUSTOM_REFRESH_URL=${NEXT_PUBLIC_CUSTOM_REFRESH_URL:-}

  inference_model_server:
    image: onyxdotapp/onyx-model-server:${IMAGE_TAG:-latest}
    build:
      context: ../../backend
      dockerfile: Dockerfile.model_server
    command: >
      /bin/sh -c "if [ \"${DISABLE_MODEL_SERVER:-false}\" = \"True\" ]; then
        echo 'Skipping service...';
        exit 0;
      else
        exec uvicorn model_server.main:app --host 0.0.0.0 --port 9000;
      fi"
    restart: on-failure
    environment:
      - MIN_THREADS_ML_MODELS=${MIN_THREADS_ML_MODELS:-}
      # Set to debug to get more fine-grained logs
      - LOG_LEVEL=${LOG_LEVEL:-info}

      # Analytics Configs
      - SENTRY_DSN=${SENTRY_DSN:-}
    volumes:
      # Not necessary, this is just to reduce download time during startup
      - model_cache_huggingface:/root/.cache/huggingface/
    logging:
      driver: json-file
      options:
        max-size: "50m"
        max-file: "6"

  indexing_model_server:
    image: onyxdotapp/onyx-model-server:${IMAGE_TAG:-latest}
    build:
      context: ../../backend
      dockerfile: Dockerfile.model_server
    command: >
      /bin/sh -c "if [ \"${DISABLE_MODEL_SERVER:-false}\" = \"True\" ]; then
        echo 'Skipping service...';
        exit 0;
      else
        exec uvicorn model_server.main:app --host 0.0.0.0 --port 9000;
      fi"
    restart: on-failure
    environment:
      - INDEX_BATCH_SIZE=${INDEX_BATCH_SIZE:-}
      - MIN_THREADS_ML_MODELS=${MIN_THREADS_ML_MODELS:-}
      - INDEXING_ONLY=True
      # Set to debug to get more fine-grained logs
      - LOG_LEVEL=${LOG_LEVEL:-info}
      - CLIENT_EMBEDDING_TIMEOUT=${CLIENT_EMBEDDING_TIMEOUT:-}

      # Analytics Configs
      - SENTRY_DSN=${SENTRY_DSN:-}
    volumes:
      # Not necessary, this is just to reduce download time during startup
      - indexing_huggingface_model_cache:/root/.cache/huggingface/
    logging:
      driver: json-file
      options:
        max-size: "50m"
        max-file: "6"

  relational_db:
    image: postgres:15.2-alpine
    command: -c 'max_connections=250'
    restart: always
    environment:
      - POSTGRES_USER=${POSTGRES_USER:-postgres}
      - POSTGRES_PASSWORD=${POSTGRES_PASSWORD:-password}
    ports:
      - "5432:5432"
    volumes:
      - db_volume:/var/lib/postgresql/data

  # This container name cannot have an underscore in it due to Vespa expectations of the URL
  index:
    image: vespaengine/vespa:8.277.17
    restart: always
    ports:
      - "19071:19071"
      - "8081:8081"
    volumes:
      - vespa_volume:/opt/vespa/var
    logging:
      driver: json-file
      options:
        max-size: "50m"
        max-file: "6"

  nginx:
    image: nginx:1.23.4-alpine
    restart: always
    # nginx will immediately crash with `nginx: [emerg] host not found in upstream`
    # if api_server / web_server are not up
    depends_on:
      - api_server
      - web_server
    environment:
      - DOMAIN=localhost
    ports:
      - "80:80"
      - "3000:80" # allow for localhost:3000 usage, since that is the norm
    volumes:
      - ../data/nginx:/etc/nginx/conf.d
    logging:
      driver: json-file
      options:
        max-size: "50m"
        max-file: "6"
    # The specified script waits for the api_server to start up.
    # Without this we've seen issues where nginx shows no error logs but
    # does not recieve any traffic
    # NOTE: we have to use dos2unix to remove Carriage Return chars from the file
    # in order to make this work on both Unix-like systems and windows
    command: >
      /bin/sh -c "dos2unix /etc/nginx/conf.d/run-nginx.sh 
      && /etc/nginx/conf.d/run-nginx.sh app.conf.template.dev"

  cache:
    image: redis:7.4-alpine
    restart: always
    ports:
      - "6379:6379"
    # docker silently mounts /data even without an explicit volume mount, which enables
    # persistence. explicitly setting save and appendonly forces ephemeral behavior.
    command: redis-server --save "" --appendonly no

volumes:
  db_volume:
  vespa_volume: # Created by the container itself

  model_cache_huggingface:
  indexing_huggingface_model_cache:
  log_store:  # for logs that we don't want to lose on container restarts<|MERGE_RESOLUTION|>--- conflicted
+++ resolved
@@ -118,11 +118,8 @@
       - API_KEY_HASH_ROUNDS=${API_KEY_HASH_ROUNDS:-}
       # Seeding configuration
       - USE_IAM_AUTH=${USE_IAM_AUTH:-}
-<<<<<<< HEAD
       - UNSTRUCTURED_API_URL=http://host.docker.internal:8000
-=======
       - ONYX_QUERY_HISTORY_TYPE=${ONYX_QUERY_HISTORY_TYPE:-}
->>>>>>> 15dd1e72
     # Uncomment the line below to use if IAM_AUTH is true and you are using iam auth for postgres
     # volumes:
     #   - ./bundle.pem:/app/bundle.pem:ro
