--- conflicted
+++ resolved
@@ -326,50 +326,21 @@
     all_emails = list(set(new_invited_emails) | set(initial_invited_users))
     number_of_invited_users = write_invited_users(all_emails)
 
-    # send out email invitations if enabled
-    if ENABLE_EMAIL_INVITES:
-        try:
-            for email in new_invited_emails:
-                send_user_email_invite(email, current_user, AUTH_TYPE)
-        except Exception as e:
-            logger.error(f"Error sending email invite to invited users: {e}")
-
-<<<<<<< HEAD
     if not MULTI_TENANT:
-        # In non-multi-tenant mode, send emails immediately
-        if ENABLE_EMAIL_INVITES:
-            try:
-                for email in new_invited_emails:
-                    send_user_email_invite(email, current_user, AUTH_TYPE)
-            except Exception as e:
-                logger.error(f"Error sending email invite to invited users: {e}")
-        
-        # for billing purposes, write to the control plane about the number of new users
-        try:
-            logger.info("Registering tenant users")
-            fetch_ee_implementation_or_noop(
-                "onyx.server.tenants.billing", "register_tenant_users", None
-            )(tenant_id, get_total_users_count(db_session))
-        except Exception as e:
-            logger.error(f"Failed to register tenant users: {str(e)}")
-        
-=======
-    if not MULTI_TENANT or DEV_MODE:
->>>>>>> 2f3020a4
         return number_of_invited_users
 
-    # Multi-tenant specific code
+    # for billing purposes, write to the control plane about the number of new users
     try:
         logger.info("Registering tenant users")
         fetch_ee_implementation_or_noop(
             "onyx.server.tenants.billing", "register_tenant_users", None
-        )(CURRENT_TENANT_ID_CONTEXTVAR.get(), get_total_users_count(db_session))
+        )(tenant_id, get_total_users_count(db_session))
         
         # Only send emails after tenant operations succeed
         if ENABLE_EMAIL_INVITES:
             try:
                 for email in new_invited_emails:
-                    send_user_email_invite(email, current_user)
+                    send_user_email_invite(email, current_user, AUTH_TYPE)
             except Exception as e:
                 logger.error(f"Error sending email invite to invited users: {e}")
             
