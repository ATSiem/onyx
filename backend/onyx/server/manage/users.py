--- conflicted
+++ resolved
@@ -322,21 +322,26 @@
         if ENABLE_EMAIL_INVITES:
             try:
                 for email in new_invited_emails:
-                    send_user_email_invite(email, current_user)
+                    send_user_email_invite(email, current_user, AUTH_TYPE)
             except Exception as e:
                 logger.error(f"Error sending email invite to invited users: {e}")
+        
+        # for billing purposes, write to the control plane about the number of new users
+        try:
+            logger.info("Registering tenant users")
+            fetch_ee_implementation_or_noop(
+                "onyx.server.tenants.billing", "register_tenant_users", None
+            )(tenant_id, get_total_users_count(db_session))
+        except Exception as e:
+            logger.error(f"Failed to register tenant users: {str(e)}")
+        
         return number_of_invited_users
 
-<<<<<<< HEAD
     # Multi-tenant specific code
-=======
-    # for billing purposes, write to the control plane about the number of new users
->>>>>>> 15dd1e72
     try:
         logger.info("Registering tenant users")
         fetch_ee_implementation_or_noop(
             "onyx.server.tenants.billing", "register_tenant_users", None
-<<<<<<< HEAD
         )(CURRENT_TENANT_ID_CONTEXTVAR.get(), get_total_users_count(db_session))
         
         # Only send emails after tenant operations succeed
@@ -347,10 +352,6 @@
             except Exception as e:
                 logger.error(f"Error sending email invite to invited users: {e}")
             
-=======
-        )(tenant_id, get_total_users_count(db_session))
-
->>>>>>> 15dd1e72
         return number_of_invited_users
     except Exception as e:
         # Rollback tenant-specific changes without having to worry about sent emails
