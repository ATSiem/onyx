import os
import tempfile
import urllib.parse
from collections.abc import Generator
from typing import Any
from typing import List
from typing import Tuple
from datetime import datetime, timezone

from zulip import Client

from onyx.configs.app_configs import INDEX_BATCH_SIZE
from onyx.configs.constants import DocumentSource
from onyx.connectors.interfaces import GenerateDocumentsOutput
from onyx.connectors.interfaces import LoadConnector
from onyx.connectors.interfaces import PollConnector
from onyx.connectors.interfaces import SecondsSinceUnixEpoch
from onyx.connectors.models import ConnectorMissingCredentialError
from onyx.connectors.models import Document
from onyx.connectors.models import Section
from onyx.connectors.zulip.schemas import GetMessagesResponse
from onyx.connectors.zulip.schemas import Message
from onyx.connectors.zulip.utils import build_search_narrow
from onyx.connectors.zulip.utils import call_api
from onyx.connectors.zulip.utils import encode_zulip_narrow_operand
from onyx.utils.logger import setup_logger

# Potential improvements
# 1. Group documents messages into topics, make 1 document per topic per week
# 2. Add end date support once https://github.com/zulip/zulip/issues/25436 is solved

logger = setup_logger()


class ZulipConnector(LoadConnector, PollConnector):
    def __init__(
        self, realm_name: str, realm_url: str, batch_size: int = INDEX_BATCH_SIZE
    ) -> None:
        self.batch_size = batch_size
        self.realm_name = realm_name

<<<<<<< HEAD
        if "work.solutioncenter.ai" in realm_url.lower():
            self.base_url = "https://work.solutioncenter.ai"
        elif "aic.zulipchat.com" in realm_url.lower():
            self.base_url = "https://aic.zulipchat.com"
        else:
            parsed = urllib.parse.urlparse(realm_url)
            self.base_url = f"{parsed.scheme}://{parsed.netloc.split(':')[0]}"

        self.client: Client | None = None
=======
        # Clean and normalize the URL
        realm_url = realm_url.strip().lower()
        
        # Remove any trailing slashes
        realm_url = realm_url.rstrip('/')
        
        # Ensure the URL has a scheme
        if not realm_url.startswith(('http://', 'https://')):
            realm_url = f'https://{realm_url}'
        
        try:
            parsed = urllib.parse.urlparse(realm_url)
            
            # Extract the base domain without any paths or ports
            netloc = parsed.netloc.split(':')[0]  # Remove port if present
            
            if not netloc:
                raise ValueError(
                    f"Invalid realm URL format: {realm_url}. "
                    f"URL must include a valid domain name."
                )
            
            # Always use HTTPS for security
            self.base_url = f"https://{netloc}"
            self.client: Client | None = None
            
        except Exception as e:
            raise ValueError(
                f"Failed to parse Zulip realm URL: {realm_url}. "
                f"Please provide a URL in the format: domain.com or https://domain.com. "
                f"Error: {str(e)}"
            )
>>>>>>> 8651c472

    def load_credentials(self, credentials: dict[str, Any]) -> dict[str, Any] | None:
        contents = credentials["zuliprc_content"]
        # The input field converts newlines to spaces in the provided
        # zuliprc file. This reverts them back to newlines.
        contents_spaces_to_newlines = contents.replace(" ", "\n")
        # create a temporary zuliprc file
        tempdir = tempfile.tempdir
        if tempdir is None:
            raise Exception("Could not determine tempfile directory")
        config_file = os.path.join(tempdir, f"zuliprc-{self.realm_name}")
        with open(config_file, "w") as f:
            f.write(contents_spaces_to_newlines)
        self.client = Client(config_file=config_file)
        return None

    def _message_to_narrow_link(self, m: Message) -> str:
<<<<<<< HEAD
        stream_name = m.display_recipient  # assume str
        stream_operand = encode_zulip_narrow_operand(f"{m.stream_id}-{stream_name}")
        topic_operand = encode_zulip_narrow_operand(m.subject)

        narrow_link = f"{self.base_url}#narrow/stream/{stream_operand}/topic/{topic_operand}/near/{m.id}"
        return narrow_link
=======
        try:
            stream_name = m.display_recipient  # assume str
            stream_operand = encode_zulip_narrow_operand(f"{m.stream_id}-{stream_name}")
            topic_operand = encode_zulip_narrow_operand(m.subject)

            narrow_link = f"{self.base_url}#narrow/stream/{stream_operand}/topic/{topic_operand}/near/{m.id}"
            return narrow_link
        except Exception as e:
            logger.error(f"Error generating Zulip message link: {e}")
            # Fallback to a basic link that at least includes the base URL
            return f"{self.base_url}#narrow/id/{m.id}"
>>>>>>> 8651c472

    def _get_message_batch(self, anchor: str) -> Tuple[bool, List[Message]]:
        if self.client is None:
            raise ConnectorMissingCredentialError("Zulip")

        logger.info(f"Fetching messages starting with anchor={anchor}")
        request = build_search_narrow(
            limit=INDEX_BATCH_SIZE, anchor=anchor, apply_md=False
        )
        response = GetMessagesResponse(**call_api(self.client.get_messages, request))

        end = False
        if len(response.messages) == 0 or response.found_oldest:
            end = True

        # reverse, so that the last message is the new anchor
        # and the order is from newest to oldest
        return end, response.messages[::-1]

    def _message_to_doc(self, message: Message) -> Document:
        text = f"{message.sender_full_name}: {message.content}"

        try:
            # Convert timestamps to UTC datetime objects
            post_time = datetime.fromtimestamp(message.timestamp, tz=timezone.utc)
            edit_time = (
                datetime.fromtimestamp(message.last_edit_timestamp, tz=timezone.utc)
                if message.last_edit_timestamp is not None
                else None
            )

            # Use the most recent edit time if available, otherwise use post time
            doc_time = edit_time if edit_time is not None else post_time

        except (ValueError, TypeError) as e:
            logger.warning(f"Failed to parse timestamp for message {message.id}: {e}")
            post_time = None
            edit_time = None
            doc_time = None

        metadata = {
            "stream_name": str(message.display_recipient),
            "topic": str(message.subject),
            "sender_name": str(message.sender_full_name),
            "sender_email": str(message.sender_email),
            "message_timestamp": str(message.timestamp),
            "message_id": str(message.id),
            "stream_id": str(message.stream_id),
            "has_reactions": str(len(message.reactions) > 0),
            "content_type": str(message.content_type or "text"),
        }
        
        # Always include edit timestamp in metadata when available
        if edit_time is not None:
            metadata["edit_timestamp"] = str(message.last_edit_timestamp)

        return Document(
            id=f"{message.stream_id}__{message.id}",
            sections=[
                Section(
                    link=self._message_to_narrow_link(message),
                    text=text,
                )
            ],
            source=DocumentSource.ZULIP,
            semantic_identifier=f"{message.display_recipient} > {message.subject}",
            metadata=metadata,
            doc_updated_at=doc_time,  # Use most recent edit time or post time
        )

    def _get_docs(
        self, anchor: str, start: SecondsSinceUnixEpoch | None = None
    ) -> Generator[Document, None, None]:
        message: Message | None = None
        while True:
            end, message_batch = self._get_message_batch(anchor)

            for message in message_batch:
                if start is not None and float(message.timestamp) < start:
                    return
                yield self._message_to_doc(message)

            if end or message is None:
                return

            # Last message is oldest, use as next anchor
            anchor = str(message.id)

    def _poll_source(
        self, start: SecondsSinceUnixEpoch | None, end: SecondsSinceUnixEpoch | None
    ) -> GenerateDocumentsOutput:
        # Since Zulip doesn't support searching by timestamp,
        # we have to always start from the newest message
        # and go backwards.
        anchor = "newest"

        docs = []
        for doc in self._get_docs(anchor=anchor, start=start):
            docs.append(doc)
            if len(docs) == self.batch_size:
                yield docs
                docs = []
        if docs:
            yield docs

    def load_from_state(self) -> GenerateDocumentsOutput:
        return self._poll_source(start=None, end=None)

    def poll_source(
        self, start: SecondsSinceUnixEpoch, end: SecondsSinceUnixEpoch
    ) -> GenerateDocumentsOutput:
        return self._poll_source(start, end)<|MERGE_RESOLUTION|>--- conflicted
+++ resolved
@@ -39,17 +39,6 @@
         self.batch_size = batch_size
         self.realm_name = realm_name
 
-<<<<<<< HEAD
-        if "work.solutioncenter.ai" in realm_url.lower():
-            self.base_url = "https://work.solutioncenter.ai"
-        elif "aic.zulipchat.com" in realm_url.lower():
-            self.base_url = "https://aic.zulipchat.com"
-        else:
-            parsed = urllib.parse.urlparse(realm_url)
-            self.base_url = f"{parsed.scheme}://{parsed.netloc.split(':')[0]}"
-
-        self.client: Client | None = None
-=======
         # Clean and normalize the URL
         realm_url = realm_url.strip().lower()
         
@@ -82,7 +71,6 @@
                 f"Please provide a URL in the format: domain.com or https://domain.com. "
                 f"Error: {str(e)}"
             )
->>>>>>> 8651c472
 
     def load_credentials(self, credentials: dict[str, Any]) -> dict[str, Any] | None:
         contents = credentials["zuliprc_content"]
@@ -100,14 +88,6 @@
         return None
 
     def _message_to_narrow_link(self, m: Message) -> str:
-<<<<<<< HEAD
-        stream_name = m.display_recipient  # assume str
-        stream_operand = encode_zulip_narrow_operand(f"{m.stream_id}-{stream_name}")
-        topic_operand = encode_zulip_narrow_operand(m.subject)
-
-        narrow_link = f"{self.base_url}#narrow/stream/{stream_operand}/topic/{topic_operand}/near/{m.id}"
-        return narrow_link
-=======
         try:
             stream_name = m.display_recipient  # assume str
             stream_operand = encode_zulip_narrow_operand(f"{m.stream_id}-{stream_name}")
@@ -119,7 +99,6 @@
             logger.error(f"Error generating Zulip message link: {e}")
             # Fallback to a basic link that at least includes the base URL
             return f"{self.base_url}#narrow/id/{m.id}"
->>>>>>> 8651c472
 
     def _get_message_batch(self, anchor: str) -> Tuple[bool, List[Message]]:
         if self.client is None:
