--- conflicted
+++ resolved
@@ -1,5 +1,6 @@
 import os
 import tempfile
+import urllib.parse
 import urllib.parse
 from collections.abc import Generator
 from datetime import datetime
@@ -8,12 +9,8 @@
 from typing import Dict
 from typing import List
 from typing import Tuple
-<<<<<<< HEAD
 from typing import Dict, Union
 from datetime import datetime, timezone
-=======
-from typing import Union
->>>>>>> 86bd1218
 
 from zulip import Client
 
@@ -49,7 +46,6 @@
 
         # Clean and normalize the URL
         realm_url = realm_url.strip().lower()
-<<<<<<< HEAD
         
         # Remove any trailing slashes
         realm_url = realm_url.rstrip('/')
@@ -64,40 +60,23 @@
             # Extract the base domain without any paths or ports
             netloc = parsed.netloc.split(':')[0]  # Remove port if present
             
-=======
-
-        # Remove any trailing slashes
-        realm_url = realm_url.rstrip("/")
-
-        # Ensure the URL has a scheme
-        if not realm_url.startswith(("http://", "https://")):
-            realm_url = f"https://{realm_url}"
-
-        try:
-            parsed = urllib.parse.urlparse(realm_url)
-
-            # Extract the base domain without any paths or ports
-            netloc = parsed.netloc.split(":")[0]  # Remove port if present
-
->>>>>>> 86bd1218
             if not netloc:
                 raise ValueError(
                     f"Invalid realm URL format: {realm_url}. "
                     f"URL must include a valid domain name."
                 )
-<<<<<<< HEAD
             
             # Always use HTTPS for security
             self.base_url = f"https://{netloc}"
             self.client: Client | None = None
             
-=======
-
-            # Always use HTTPS for security
-            self.base_url = f"https://{netloc}"
-            self.client: Client | None = None
-
->>>>>>> 86bd1218
+        except Exception as e:
+            raise ValueError(
+                f"Failed to parse Zulip realm URL: {realm_url}. "
+                f"Please provide a URL in the format: domain.com or https://domain.com. "
+                f"Error: {str(e)}"
+            )
+
         except Exception as e:
             raise ValueError(
                 f"Failed to parse Zulip realm URL: {realm_url}. "
@@ -125,7 +104,17 @@
             stream_name = m.display_recipient  # assume str
             stream_operand = encode_zulip_narrow_operand(f"{m.stream_id}-{stream_name}")
             topic_operand = encode_zulip_narrow_operand(m.subject)
-
+        try:
+            stream_name = m.display_recipient  # assume str
+            stream_operand = encode_zulip_narrow_operand(f"{m.stream_id}-{stream_name}")
+            topic_operand = encode_zulip_narrow_operand(m.subject)
+
+            narrow_link = f"{self.base_url}#narrow/stream/{stream_operand}/topic/{topic_operand}/near/{m.id}"
+            return narrow_link
+        except Exception as e:
+            logger.error(f"Error generating Zulip message link: {e}")
+            # Fallback to a basic link that at least includes the base URL
+            return f"{self.base_url}#narrow/id/{m.id}"
             narrow_link = f"{self.base_url}#narrow/stream/{stream_operand}/topic/{topic_operand}/near/{m.id}"
             return narrow_link
         except Exception as e:
@@ -183,11 +172,7 @@
             "has_reactions": str(len(message.reactions) > 0),
             "content_type": str(message.content_type or "text"),
         }
-<<<<<<< HEAD
-        
-=======
-
->>>>>>> 86bd1218
+        
         # Always include edit timestamp in metadata when available
         if edit_time is not None:
             metadata["edit_timestamp"] = str(message.last_edit_timestamp)
@@ -204,6 +189,9 @@
             semantic_identifier=f"{message.display_recipient} > {message.subject}",
             metadata=metadata,
             doc_updated_at=doc_time,  # Use most recent edit time or post time
+            semantic_identifier=f"{message.display_recipient} > {message.subject}",
+            metadata=metadata,
+            doc_updated_at=doc_time,  # Use most recent edit time or post time
         )
 
     def _get_docs(
